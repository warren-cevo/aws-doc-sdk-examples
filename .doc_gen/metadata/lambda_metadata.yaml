# zexi 0.4.2
lambda_CreateFunction:
  title: Create a &LAM; function using an &AWS; SDK
  title_abbrev: Create a function
  synopsis: create a &LAM; function.
  category:
  languages:
    Kotlin:
      versions:
        - sdk_version: 1
          github: kotlin/services/lambda
          sdkguide:
          excerpts:
            - description:
              snippet_tags:
                - lambda.kotlin.create.main
    Java:
      versions:
        - sdk_version: 2
          github: javav2/example_code/lambda
          sdkguide:
          excerpts:
            - description:
              snippet_tags:
                - lambda.java2.create.main
    JavaScript:
      versions:
        - sdk_version: 3
          github: javascriptv3/example_code/lambda
          sdkguide:
          excerpts:
            - description:
              snippet_tags:
                - javascript.v3.lambda.actions.CreateFunction
    Python:
      versions:
        - sdk_version: 3
          github: python/example_code/lambda
          sdkguide:
          excerpts:
            - description:
              snippet_tags:
                - python.example_code.python.LambdaWrapper.decl
                - python.example_code.lambda.CreateFunction
    Ruby:
      versions:
        - sdk_version: 3
          github: ruby/example_code/lambda
          sdkguide:
          excerpts:
            - description:
              snippet_tags:
                - ruby.example_code.ruby.LambdaWrapper.decl
                - ruby.example_code.lambda.CreateFunction
  services:
    lambda: {CreateFunction}
lambda_DeleteFunction:
  title: Delete a &LAM; function using an &AWS; SDK
  title_abbrev: Delete a function
  synopsis: delete a &LAM; function.
  category:
  languages:
    Kotlin:
      versions:
        - sdk_version: 1
          github: kotlin/services/lambda
          sdkguide:
          excerpts:
            - description:
              snippet_tags:
                - lambda.kotlin.delete.main
    JavaScript:
      versions:
        - sdk_version: 3
          github: javascriptv3/example_code/lambda
          sdkguide:
          excerpts:
            - description:
              snippet_tags:
                - javascript.v3.lambda.actions.DeleteFunction
    Java:
      versions:
        - sdk_version: 2
          github: javav2/example_code/lambda
          sdkguide:
          excerpts:
            - description:
              snippet_tags:
                - lambda.java2.delete.main
    Python:
      versions:
        - sdk_version: 3
          github: python/example_code/lambda
          sdkguide:
          excerpts:
            - description:
              snippet_tags:
                - python.example_code.python.LambdaWrapper.decl
                - python.example_code.lambda.DeleteFunction
    Ruby:
      versions:
        - sdk_version: 3
          github: ruby/example_code/lambda
          sdkguide:
          excerpts:
            - description:
              snippet_tags:
                - ruby.example_code.ruby.LambdaWrapper.decl
                - ruby.example_code.lambda.DeleteFunction
  services:
    lambda: {DeleteFunction}
lambda_Invoke:
  title: Invoke a &LAM; function using an &AWS; SDK
  title_abbrev: Invoke a function
  synopsis: invoke a &LAM; function.
  category:
  languages:
    .NET:
      versions:
        - sdk_version: 3
          github: dotnetv3/Lambda
          sdkguide:
          excerpts:
            - description:
              snippet_tags:
                - Lambda.dotnetv3.InvokeFunctionExample
    Kotlin:
      versions:
        - sdk_version: 1
          github: kotlin/services/lambda
          sdkguide:
          excerpts:
            - description:
              snippet_tags:
                - lambda.kotlin.invoke.main
    Java:
      versions:
        - sdk_version: 2
          github: javav2/example_code/lambda
          sdkguide:
          excerpts:
            - description:
              snippet_tags:
                - lambda.java2.invoke.main
    JavaScript:
      versions:
        - sdk_version: 3
          github: javascriptv3/example_code/lambda
          sdkguide:
          excerpts:
            - description:
              snippet_tags:
                - javascript.v3.lambda.actions.Invoke
    Python:
      versions:
        - sdk_version: 3
          github: python/example_code/lambda
          sdkguide:
          excerpts:
            - description:
              snippet_tags:
                - python.example_code.python.LambdaWrapper.decl
                - python.example_code.lambda.Invoke
    Ruby:
      versions:
        - sdk_version: 3
          github: ruby/example_code/lambda
          sdkguide:
          excerpts:
            - description:
              snippet_tags:
                - ruby.example_code.ruby.LambdaWrapper.decl
                - ruby.example_code.lambda.InvokeFunction
  services:
    lambda: {Invoke}
lambda_GetFunction:
  title: Get a &LAM; function using an &AWS; SDK
  title_abbrev: Get a function
  synopsis: get a &LAM; function.
  category:
  languages:
    Python:
      versions:
        - sdk_version: 3
          github: python/example_code/lambda
          sdkguide:
          excerpts:
            - description:
              snippet_tags:
                - python.example_code.python.LambdaWrapper.decl
                - python.example_code.lambda.GetFunction
<<<<<<< HEAD
    Ruby:
      versions:
        - sdk_version: 3
          github: ruby/example_code/lambda
=======
    JavaScript:
      versions:
        - sdk_version: 3
          github: javascriptv3/example_code/lambda
>>>>>>> 4f2a50ed
          sdkguide:
          excerpts:
            - description:
              snippet_tags:
<<<<<<< HEAD
                - ruby.example_code.ruby.LambdaWrapper.decl
                - ruby.example_code.lambda.GetFunction
=======
                - javascript.v3.lambda.actions.GetFunction
>>>>>>> 4f2a50ed
  services:
    lambda: {GetFunction}
lambda_UpdateFunctionCode:
  title: Update &LAM; function code using an &AWS; SDK
  title_abbrev: Update function code
  synopsis: update &LAM; function code.
  category:
  languages:
    Python:
      versions:
        - sdk_version: 3
          github: python/example_code/lambda
          sdkguide:
          excerpts:
            - description:
              snippet_tags:
                - python.example_code.python.LambdaWrapper.decl
                - python.example_code.lambda.UpdateFunctionCode
<<<<<<< HEAD
    Ruby:
      versions:
        - sdk_version: 3
          github: ruby/example_code/lambda
=======
    JavaScript:
      versions:
        - sdk_version: 3
          github: javascriptv3/example_code/lambda
>>>>>>> 4f2a50ed
          sdkguide:
          excerpts:
            - description:
              snippet_tags:
<<<<<<< HEAD
                - ruby.example_code.ruby.LambdaWrapper.decl
                - ruby.example_code.lambda.UpdateFunctionCode
=======
                - javascript.v3.lambda.actions.UpdateFunctionCode
>>>>>>> 4f2a50ed
  services:
    lambda: {UpdateFunctionCode}
lambda_UpdateFunctionConfiguration:
  title: Update &LAM; function configuration using an &AWS; SDK
  title_abbrev: Update function configuration
  synopsis: update &LAM; function configuration.
  category:
  languages:
    Python:
      versions:
        - sdk_version: 3
          github: python/example_code/lambda
          sdkguide:
          excerpts:
            - description:
              snippet_tags:
                - python.example_code.python.LambdaWrapper.decl
                - python.example_code.lambda.UpdateFunctionConfiguration
<<<<<<< HEAD
    Ruby:
      versions:
        - sdk_version: 3
          github: ruby/example_code/lambda
=======
    JavaScript:
      versions:
        - sdk_version: 3
          github: javascriptv3/example_code/lambda
>>>>>>> 4f2a50ed
          sdkguide:
          excerpts:
            - description:
              snippet_tags:
<<<<<<< HEAD
                - ruby.example_code.ruby.LambdaWrapper.decl
                - ruby.example_code.lambda.UpdateFunctionConfiguration
=======
                - javascript.v3.lambda.actions.UpdateFunctionConfiguration
>>>>>>> 4f2a50ed
  services:
    lambda: {UpdateFunctionConfiguration}
lambda_ListFunctions:
  title: List &LAM; functions using an &AWS; SDK
  title_abbrev: List functions
  synopsis: list &LAM; functions.
  category:
  languages:
    .NET:
      versions:
        - sdk_version: 3
          github: dotnetv3/Lambda
          sdkguide:
          excerpts:
            - description:
              snippet_tags:
                - Lambda.dotnetv3.ListFunctionsExample
    Python:
      versions:
        - sdk_version: 3
          github: python/example_code/lambda
          sdkguide:
          excerpts:
            - description:
              snippet_tags:
                - python.example_code.python.LambdaWrapper.decl
                - python.example_code.lambda.ListFunctions
<<<<<<< HEAD
    Ruby:
      versions:
        - sdk_version: 3
          github: ruby/example_code/lambda
=======
    JavaScript:
      versions:
        - sdk_version: 3
          github: javascriptv3/example_code/lambda
>>>>>>> 4f2a50ed
          sdkguide:
          excerpts:
            - description:
              snippet_tags:
<<<<<<< HEAD
                - ruby.example_code.ruby.LambdaWrapper.decl
                - ruby.example_code.lambda.ListFunctions
=======
                - javascript.v3.lambda.actions.ListFunctions
>>>>>>> 4f2a50ed
  services:
    lambda: {ListFunctions}
lambda_Scenario_GettingStartedFunctions:
  title: Get started creating and invoking &LAM; functions using an &AWS; SDK
  title_abbrev: Get started with functions
  synopsis_list:
    - Create an &IAMlong; (&IAM;) role that grants Lambda permission to write to logs.
    - Create a &LAM; function and upload handler code.
    - Invoke the function with a single parameter and get results.
    - Update the function code and configure its &LAM; environment with an
      environment variable.
    - Invoke the function with new parameters and get results. Display the execution
      log that's returned from the invocation.
    - List the functions for your account.
    - Delete the &IAM; role and the &LAM; function.
  category: Scenarios
  guide_topic:
    title: "Create a &LAM; function with the console"
    url: lambda/latest/dg/getting-started-create-function.html
  languages:
    Kotlin:
      versions:
        - sdk_version: 1
          github: kotlin/services/lambda
          sdkguide:
          excerpts:
            - description:
              snippet_tags:
                - lambda.kotlin.scenario.main
    Java:
      versions:
        - sdk_version: 2
          github: javav2/example_code/lambda
          sdkguide:
          excerpts:
            - description:
              snippet_tags:
                - lambda.javav2.scenario.main
    Python:
      versions:
        - sdk_version: 3
          github: python/example_code/lambda
          sdkguide:
          excerpts:
            - description: Define a &LAM; handler that increments a number.
              snippet_tags:
                - python.example_code.lambda.handler.increment
            - description:
                Define a second &LAM; handler that performs arithmetic
                operations.
              snippet_tags:
                - python.example_code.lambda.handler.arithmetic
            - description: Create functions that wrap &LAM; actions.
              snippet_tags:
                - python.example_code.python.LambdaWrapper.full
            - description: Create a function that runs the scenario.
              snippet_tags:
                - python.example_code.lambda.Scenario_GettingStartedFunctions
<<<<<<< HEAD
    Ruby:
      versions:
        - sdk_version: 3
          github: ruby/example_code/lambda
          sdkguide:
          excerpts:
            - description: Set up pre-requisite IAM permissions for a Lambda function capable of writing logs.
              snippet_tags:
                - ruby.example_code.lambda.setup_iam
            - description: Define a &LAM; handler that increments a number provided as an invocation parameter.
              snippet_tags:
                - ruby.example_code.lambda.handler.increment
            - description: Zip your &LAM; function into a deployment package.
              snippet_tags:
                - ruby.example_code.lambda.create_deployment_package
            - description: Create a new &LAM; function.
              snippet_tags:
                - ruby.example_code.lambda.CreateFunction
            - description: Invoke your &LAM; function with optional runtime parameters.
              snippet_tags:
                - ruby.example_code.lambda.Invoke
            - description: Update your &LAM; function's configuration to inject a new environment variable.
              snippet_tags:
                - ruby.example_code.lambda.UpdateFunctionConfiguration
            - description: Update your &LAM; function's code with a different deployment package containing different code.
              snippet_tags:
                - ruby.example_code.lambda.UpdateFunctionCode
            - description: List all existing &LAM; functions using the built-in paginator.
              snippet_tags:
                - ruby.example_code.lambda.ListFunctions
            - description: Delete a specific &LAM; function.
              snippet_tags:
                - ruby.example_code.lambda.DeleteFunction
=======
    JavaScript:
      versions:
        - sdk_version: 3
          github: javascriptv3/example_code/lambda/scenarios/basic
          sdkguide:
          excerpts:
            - description: Create an &IAMlong; (&IAM;) role that grants Lambda permission to write to logs.
              snippet_tags:
                - javascript.v3.lambda.scenarios.basic.CreateRole
                - javascript.v3.iam.actions.AttachRolePolicy
            - description: Create a &LAM; function and upload handler code.
              snippet_tags:
                - javascript.v3.lambda.actions.CreateFunction
            - description: Invoke the function with a single parameter and get results.
              snippet_tags:
                - javascript.v3.lambda.actions.Invoke
            - description: Update the function code and configure its &LAM; environment with an environment variable.
              snippet_tags:
                - javascript.v3.lambda.actions.UpdateFunctionCode
                - javascript.v3.lambda.actions.UpdateFunctionConfiguration
            - description: List the functions for your account.
              snippet_tags:
                - javascript.v3.lambda.actions.ListFunctions
            - description: Delete the &IAM; role and the &LAM; function.
              snippet_tags:
                - javascript.v3.iam.actions.DeleteRole
                - javascript.v3.lambda.actions.DeleteFunction
>>>>>>> 4f2a50ed
  services:
    lambda:
      {
        CreateFunction,
        DeleteFunction,
        Invoke,
        GetFunction,
        ListFunctions,
        UpdateFunctionCode,
        UpdateFunctionConfiguration,
      }<|MERGE_RESOLUTION|>--- conflicted
+++ resolved
@@ -189,27 +189,25 @@
               snippet_tags:
                 - python.example_code.python.LambdaWrapper.decl
                 - python.example_code.lambda.GetFunction
-<<<<<<< HEAD
-    Ruby:
-      versions:
-        - sdk_version: 3
-          github: ruby/example_code/lambda
-=======
-    JavaScript:
-      versions:
-        - sdk_version: 3
-          github: javascriptv3/example_code/lambda
->>>>>>> 4f2a50ed
-          sdkguide:
-          excerpts:
-            - description:
-              snippet_tags:
-<<<<<<< HEAD
-                - ruby.example_code.ruby.LambdaWrapper.decl
-                - ruby.example_code.lambda.GetFunction
-=======
+    Ruby:
+      versions:
+        - sdk_version: 3
+          github: ruby/example_code/lambda
+          sdkguide:
+          excerpts:
+            - description:
+              snippet_tags:
+                - ruby.example_code.ruby.LambdaWrapper.decl
+                - ruby.example_code.lambda.GetFunction             
+    JavaScript:
+      versions:
+        - sdk_version: 3
+          github: javascriptv3/example_code/lambda
+          sdkguide:
+          excerpts:
+            - description:
+              snippet_tags:
                 - javascript.v3.lambda.actions.GetFunction
->>>>>>> 4f2a50ed
   services:
     lambda: {GetFunction}
 lambda_UpdateFunctionCode:
@@ -228,27 +226,25 @@
               snippet_tags:
                 - python.example_code.python.LambdaWrapper.decl
                 - python.example_code.lambda.UpdateFunctionCode
-<<<<<<< HEAD
-    Ruby:
-      versions:
-        - sdk_version: 3
-          github: ruby/example_code/lambda
-=======
-    JavaScript:
-      versions:
-        - sdk_version: 3
-          github: javascriptv3/example_code/lambda
->>>>>>> 4f2a50ed
-          sdkguide:
-          excerpts:
-            - description:
-              snippet_tags:
-<<<<<<< HEAD
-                - ruby.example_code.ruby.LambdaWrapper.decl
-                - ruby.example_code.lambda.UpdateFunctionCode
-=======
+    Ruby:
+      versions:
+        - sdk_version: 3
+          github: ruby/example_code/lambda
+          sdkguide:
+          excerpts:
+            - description:
+              snippet_tags:
+                - ruby.example_code.ruby.LambdaWrapper.decl
+                - ruby.example_code.lambda.UpdateFunctionCod
+    JavaScript:
+      versions:
+        - sdk_version: 3
+          github: javascriptv3/example_code/lambda
+          sdkguide:
+          excerpts:
+            - description:
+              snippet_tags:
                 - javascript.v3.lambda.actions.UpdateFunctionCode
->>>>>>> 4f2a50ed
   services:
     lambda: {UpdateFunctionCode}
 lambda_UpdateFunctionConfiguration:
@@ -267,27 +263,25 @@
               snippet_tags:
                 - python.example_code.python.LambdaWrapper.decl
                 - python.example_code.lambda.UpdateFunctionConfiguration
-<<<<<<< HEAD
-    Ruby:
-      versions:
-        - sdk_version: 3
-          github: ruby/example_code/lambda
-=======
-    JavaScript:
-      versions:
-        - sdk_version: 3
-          github: javascriptv3/example_code/lambda
->>>>>>> 4f2a50ed
-          sdkguide:
-          excerpts:
-            - description:
-              snippet_tags:
-<<<<<<< HEAD
-                - ruby.example_code.ruby.LambdaWrapper.decl
-                - ruby.example_code.lambda.UpdateFunctionConfiguration
-=======
+    Ruby:
+      versions:
+        - sdk_version: 3
+          github: ruby/example_code/lambda
+          sdkguide:
+              excerpts:
+                - description:
+                  snippet_tags:
+                    - ruby.example_code.ruby.LambdaWrapper.decl
+                    - ruby.example_code.lambda.UpdateFunctionConfiguration
+    JavaScript:
+      versions:
+        - sdk_version: 3
+          github: javascriptv3/example_code/lambda
+          sdkguide:
+          excerpts:
+            - description:
+              snippet_tags:
                 - javascript.v3.lambda.actions.UpdateFunctionConfiguration
->>>>>>> 4f2a50ed
   services:
     lambda: {UpdateFunctionConfiguration}
 lambda_ListFunctions:
@@ -315,27 +309,25 @@
               snippet_tags:
                 - python.example_code.python.LambdaWrapper.decl
                 - python.example_code.lambda.ListFunctions
-<<<<<<< HEAD
-    Ruby:
-      versions:
-        - sdk_version: 3
-          github: ruby/example_code/lambda
-=======
-    JavaScript:
-      versions:
-        - sdk_version: 3
-          github: javascriptv3/example_code/lambda
->>>>>>> 4f2a50ed
-          sdkguide:
-          excerpts:
-            - description:
-              snippet_tags:
-<<<<<<< HEAD
+    Ruby:
+      versions:
+        - sdk_version: 3
+          github: ruby/example_code/lambda
+          sdkguide:
+          excerpts:
+            - description:
+              snippet_tags:
                 - ruby.example_code.ruby.LambdaWrapper.decl
                 - ruby.example_code.lambda.ListFunctions
-=======
+    JavaScript:
+      versions:
+        - sdk_version: 3
+          github: javascriptv3/example_code/lambda
+          sdkguide:
+          excerpts:
+            - description:
+              snippet_tags:
                 - javascript.v3.lambda.actions.ListFunctions
->>>>>>> 4f2a50ed
   services:
     lambda: {ListFunctions}
 lambda_Scenario_GettingStartedFunctions:
@@ -394,7 +386,6 @@
             - description: Create a function that runs the scenario.
               snippet_tags:
                 - python.example_code.lambda.Scenario_GettingStartedFunctions
-<<<<<<< HEAD
     Ruby:
       versions:
         - sdk_version: 3
@@ -428,7 +419,6 @@
             - description: Delete a specific &LAM; function.
               snippet_tags:
                 - ruby.example_code.lambda.DeleteFunction
-=======
     JavaScript:
       versions:
         - sdk_version: 3
@@ -456,7 +446,6 @@
               snippet_tags:
                 - javascript.v3.iam.actions.DeleteRole
                 - javascript.v3.lambda.actions.DeleteFunction
->>>>>>> 4f2a50ed
   services:
     lambda:
       {
